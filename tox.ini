--- conflicted
+++ resolved
@@ -1,9 +1,5 @@
 [tox]
-<<<<<<< HEAD
 envlist = py27,py34,py35,py36,packaging,pep8,docs
-=======
-envlist = py27,py34,py35,py36,packaging,pep8
->>>>>>> bbf82389
 
 [testenv]
 passenv = TRAVIS TRAVIS_*
@@ -28,15 +24,13 @@
 commands =
     check-manifest
 
-<<<<<<< HEAD
 [testenv:docs]
 changedir = docs
 commands = sphinx-build -W docs/source docs/build/html
-=======
+
 [travis]
 python =
     2.7: py27
     3.4: py34
     3.5: py34
-    3.6: py36, pep8, docs
->>>>>>> bbf82389
+    3.6: py36, pep8, docs