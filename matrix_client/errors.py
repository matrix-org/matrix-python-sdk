class MatrixError(Exception):
    """A generic Matrix error. Specific errors will subclass this."""
    pass


class MatrixUnexpectedResponse(MatrixError):
    """The home server gave an unexpected response."""
<<<<<<< HEAD

=======
>>>>>>> eba1de25
    def __init__(self, content=""):
        super(MatrixError, self).__init__(content)
        self.content = content


class MatrixRequestError(MatrixError):
    """The home server returned an error response."""

    def __init__(self, code=0, content=""):
        super(MatrixRequestError, self).__init__("%d: %s" % (code, content))
        self.code = code
        self.content = content


<<<<<<< HEAD
class MatrixHttpLibError(MatrixError):
    """The library used for http requests raised an exception."""

    def __init__(self, original_exception, method, endpoint):
        super(MatrixHttpLibError, self).__init__(
            "Something went wrong in {} requesting {}: {}".format(method, endpoint, original_exception)
        )
        self.original_exception = original_exception


class MatrixTimeoutError(MatrixHttpLibError):
    """Client-side timeout in a request."""
    
    def __init__(self, original_exception, method, endpoint):
        super(MatrixHttpLibError, self).__init__(
            "Timeout in {} requesting {}: {}".format(method, endpoint, original_exception)
        )
        self.original_exception = original_exception
=======
class MatrixTimeoutError(MatrixError):
    """A timeout occured while waiting for an answer."""

    def __init__(self, msg=""):
        super(MatrixTimeoutError, self).__init__(msg)
>>>>>>> eba1de25
<|MERGE_RESOLUTION|>--- conflicted
+++ resolved
@@ -5,10 +5,8 @@
 
 class MatrixUnexpectedResponse(MatrixError):
     """The home server gave an unexpected response."""
-<<<<<<< HEAD
 
-=======
->>>>>>> eba1de25
+
     def __init__(self, content=""):
         super(MatrixError, self).__init__(content)
         self.content = content
@@ -23,7 +21,6 @@
         self.content = content
 
 
-<<<<<<< HEAD
 class MatrixHttpLibError(MatrixError):
     """The library used for http requests raised an exception."""
 
@@ -41,11 +38,4 @@
         super(MatrixHttpLibError, self).__init__(
             "Timeout in {} requesting {}: {}".format(method, endpoint, original_exception)
         )
-        self.original_exception = original_exception
-=======
-class MatrixTimeoutError(MatrixError):
-    """A timeout occured while waiting for an answer."""
-
-    def __init__(self, msg=""):
-        super(MatrixTimeoutError, self).__init__(msg)
->>>>>>> eba1de25
+        self.original_exception = original_exception