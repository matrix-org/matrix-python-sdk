from .errors import MatrixRequestError
from uuid import uuid4


class Room(object):
    """ The Room class can be used to call room specific functions
    after joining a room from the Client.
    """

    def __init__(self, client, room_id):
        """ Create a blank Room object.

            NOTE: This should ideally be called from within the Client.
            NOTE: This does not verify the room with the Home Server.
        """
        if not room_id.startswith("!"):
            raise ValueError("RoomIDs start with !")

        if ":" not in room_id:
            raise ValueError("RoomIDs must have a domain component, seperated by a :")

        self.room_id = room_id
        self.client = client
        self.listeners = []
        self.state_listeners = []
        self.ephemeral_listeners = []
        self.events = []
        self.event_history_limit = 20
        self.name = None
        self.aliases = []
        self.topic = None
        self._prev_batch = None

    def send_text(self, text):
        """ Send a plain text message to the room.

        Args:
            text (str): The message to send
        """
        return self.client.api.send_message(self.room_id, text)

    def set_account_data(self, type, account_data):
        return self.client.api.set_room_account_data(
            self.client.user_id, self.room_id, type, account_data)

    def get_tags(self):
        return self.client.api.get_user_tags(self.client.user_id, self.room_id)

    def remove_tag(self, tag):
        return self.client.api.remove_user_tag(
            self.client.user_id, self.room_id, tag
        )

    def add_tag(self, tag, order=None, content=None):
        return self.client.api.add_user_tag(
            self.client.user_id, self.room_id,
            tag, order, content
        )

    def send_emote(self, text):
        """ Send a emote (/me style) message to the room.

        Args:
            text (str): The message to send
        """
        return self.client.api.send_emote(self.room_id, text)

    def send_notice(self, text):
        return self.client.api.send_notice(self.room_id, text)

    # See http://matrix.org/docs/spec/r0.0.1/client_server.html#m-image for the
    # imageinfo args.
    def send_image(self, url, name, **imageinfo):
        """ Send a pre-uploaded image to the room.
        See http://matrix.org/docs/spec/r0.0.1/client_server.html#m-image
        for imageinfo

        Args:
            url (str): The mxc url of the image.
            name (str): The filename of the image.
            imageinfo (): Extra information about the image.
        """
        return self.client.api.send_content(
            self.room_id, url, name, "m.image",
            extra_information=imageinfo
        )

    # See http://matrix.org/docs/spec/client_server/r0.2.0.html#m-video for the
    # videoinfo args.
    def send_video(self, url, name, **videoinfo):
        """ Send a pre-uploaded video to the room.
        See http://matrix.org/docs/spec/client_server/r0.2.0.html#m-video
        for videoinfo

        Args:
            url (str): The mxc url of the video.
            name (str): The filename of the video.
            videoinfo (): Extra information about the video.
        """
        return self.client.api.send_content(self.room_id, url, name, "m.video",
                                            extra_information=videoinfo)

    # See http://matrix.org/docs/spec/client_server/r0.2.0.html#m-audio for the
    # audioinfo args.
    def send_audio(self, url, name, **audioinfo):
        """ Send a pre-uploaded audio to the room.
        See http://matrix.org/docs/spec/client_server/r0.2.0.html#m-audio
        for audioinfo

        Args:
            url (str): The mxc url of the audio.
            name (str): The filename of the audio.
            audioinfo (): Extra information about the audio.
        """
        return self.client.api.send_content(self.room_id, url, name, "m.audio",
                                            extra_information=audioinfo)

    def add_listener(self, callback, event_type=None):
        """ Add a callback handler for events going to this room.

        Args:
            callback (func(room, event)): Callback called when an event arrives.
            event_type (str): The event_type to filter for.
        Returns:
            uuid.UUID: Unique id of the listener, can be used to identify the listener.
        """
        listener_id = uuid4()
        self.listeners.append(
            {
                'uid': listener_id,
                'callback': callback,
                'event_type': event_type
            }
        )
        return listener_id

    def remove_listener(self, uid):
        """ Remove listener with given uid.

        Args:
            uuid.UUID: Unique id of the listener to remove.
        """
        self.listeners[:] = (listener for listener in self.listeners
                             if listener['uid'] != uid)

    def add_ephemeral_listener(self, callback, event_type=None):
        """ Add a callback handler for ephemeral events going to this room.

        Args:
            callback (func(room, event)): Callback called when an ephemeral event arrives.
            event_type (str): The event_type to filter for.
        Returns:
            uuid.UUID: Unique id of the listener, can be used to identify the listener.
        """
        listener_id = uuid4()
        self.ephemeral_listeners.append(
            {
                'uid': listener_id,
                'callback': callback,
                'event_type': event_type
            }
        )
        return listener_id

    def remove_ephemeral_listener(self, uid):
        """ Remove ephemeral listener with given uid.

        Args:
            uuid.UUID: Unique id of the listener to remove.
        """
        self.ephemeral_listeners[:] = (listener for listener in self.ephemeral_listeners
                                       if listener['uid'] != uid)

    def add_state_listener(self, callback, event_type=None):
        """ Add a callback handler for state events going to this room.

        Args:
            callback (func(roomchunk)): Callback called when an event arrives.
            event_type (str): The event_type to filter for.
        """
        self.state_listeners.append(
            {
                'callback': callback,
                'event_type': event_type
            }
        )

    def _put_event(self, event):
        self.events.append(event)
        if len(self.events) > self.event_history_limit:
            self.events.pop(0)

        # Dispatch for room-specific listeners
        for listener in self.listeners:
            if listener['event_type'] is None or listener['event_type'] == event['type']:
                listener['callback'](self, event)

    def _put_ephemeral_event(self, event):
        # Dispatch for room-specific listeners
        for listener in self.ephemeral_listeners:
            if listener['event_type'] is None or listener['event_type'] == event['type']:
                listener['callback'](self, event)

    def get_events(self):
        """ Get the most recent events for this room.

        Returns:
            events
        """
        return self.events

    def invite_user(self, user_id):
        """ Invite a user to this room

        Args:
            user_id (str): The matrix user id of a user.

        Returns:
            boolean: The invitation was sent.
        """
        try:
            self.client.api.invite_user(self.room_id, user_id)
            return True
        except MatrixRequestError:
            return False

    def kick_user(self, user_id, reason=""):
        """ Kick a user from this room

        Args:
            user_id (str): The matrix user id of a user.

        Returns:
            boolean: The user was kicked.
        """
        try:
            self.client.api.kick_user(self.room_id, user_id)
            return True
        except MatrixRequestError:
            return False

    def ban_user(self, user_id, reason):
        """ Ban a user from this room

        Args:
            user_id (str): The matrix user id of a user.
            reason  (str): A reason for banning the user.

        Returns:
            boolean: The user was banned.
        """
        try:
            self.client.api.ban_user(self.room_id, user_id, reason)
            return True
        except MatrixRequestError:
            return False

    def leave(self):
        """ Leave the room.

        Returns:
            boolean: Leaving the room was successful.
        """
        try:
            self.client.api.leave_room(self.room_id)
            del self.client.rooms[self.room_id]
            return True
        except MatrixRequestError:
            return False

    def update_room_name(self):
        """ Get room name

        Returns:
            boolean: True if the room name changed, False if not
        """
        try:
            response = self.client.api.get_room_name(self.room_id)
            if "name" in response and response["name"] != self.name:
                self.name = response["name"]
                return True
            else:
                return False
        except MatrixRequestError:
            return False

    def set_room_name(self, name):
        """ Set room name
            name (str): The new name for the room

        Returns:
            boolean: True if the name changed, False if not
        """
        try:
            self.client.api.set_room_name(self.room_id, name)
            self.name = name
            return True
        except MatrixRequestError:
            return False

    def send_state_event(self, event_type, content, state_key):
        """ Send a state event to the room.

        Args:
            event_type (str): The type of event that you are sending.
            content (): An object with the content of the message.
            state_key (str, optional): A unique key to identify the state.
        """
        return self.client.api.send_state_event(
            self.room_id,
            event_type,
            content,
            state_key
        )

    def update_room_topic(self):
        """ Get room topic

        Returns:
            boolean: True if the topic changed, False if not
        """
        try:
            response = self.client.api.get_room_topic(self.room_id)
            if "topic" in response and response["topic"] != self.topic:
                self.topic = response["topic"]
                return True
            else:
                return False
        except MatrixRequestError:
            return False

    def set_room_topic(self, topic):
        """ Set room topic
            topic (str): The new topic for the room

        Returns:
            boolean: True if the topic changed, False if not
        """
        try:
            self.client.api.set_room_topic(self.room_id, topic)
            self.topic = topic
            return True
        except MatrixRequestError:
            return False

    def update_aliases(self):
        """ Get aliases information from room state

        Returns:
            boolean: True if the aliases changed, False if not
        """
        try:
            response = self.client.api.get_room_state(self.room_id)
            for chunk in response:
                if "content" in chunk and "aliases" in chunk["content"]:
                    if chunk["content"]["aliases"] != self.aliases:
                        self.aliases = chunk["content"]["aliases"]
                        return True
                    else:
                        return False
        except MatrixRequestError:
            return False

    def add_room_alias(self, room_alias):
        """Add an alias to the room

        Args:
            room_alias(str): Room wanted alias name.

        Returns:
            bool: True if the alias was added, False otherwise.
        """
        try:
            self.client.api.set_room_alias(self.room_id, room_alias)
            return True
        except MatrixRequestError:
            return False

<<<<<<< HEAD
    def get_joined_members(self):
        """Query joined members of this room.

        Returns:
            {user_id: {"displayname": str or None}}: Dictionary of joined members.
        """
        response = self.client.api.get_room_members(self.room_id)
        rtn = {
            event["state_key"]: {
                "displayname": event["content"].get("displayname"),
            } for event in response["chunk"] if event["content"]["membership"] == "join"
        }

        return rtn
=======
    def backfill_previous_messages(self, limit=10):
        """Backfill handling of previous messages.

        Args:
            limit (int): Number of messages to go back.
        """
        res = self.client.api.get_room_messages(self.room_id, self.prev_batch,
                                                direction="b", limit=limit)
        for event in res["chunk"]:
            self._put_event(event)

    @property
    def prev_batch(self):
        return self._prev_batch

    @prev_batch.setter
    def prev_batch(self, prev_batch):
        self._prev_batch = prev_batch
>>>>>>> 978bc4a8
<|MERGE_RESOLUTION|>--- conflicted
+++ resolved
@@ -376,7 +376,6 @@
         except MatrixRequestError:
             return False
 
-<<<<<<< HEAD
     def get_joined_members(self):
         """Query joined members of this room.
 
@@ -391,7 +390,7 @@
         }
 
         return rtn
-=======
+      
     def backfill_previous_messages(self, limit=10):
         """Backfill handling of previous messages.
 
@@ -409,5 +408,4 @@
 
     @prev_batch.setter
     def prev_batch(self, prev_batch):
-        self._prev_batch = prev_batch
->>>>>>> 978bc4a8
+        self._prev_batch = prev_batch