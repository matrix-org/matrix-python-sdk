# -*- coding: utf-8 -*-
# Copyright 2015 OpenMarket Ltd
#
# Licensed under the Apache License, Version 2.0 (the "License");
# you may not use this file except in compliance with the License.
# You may obtain a copy of the License at
#
#     http://www.apache.org/licenses/LICENSE-2.0
#
# Unless required by applicable law or agreed to in writing, software
# distributed under the License is distributed on an "AS IS" BASIS,
# WITHOUT WARRANTIES OR CONDITIONS OF ANY KIND, either express or implied.
# See the License for the specific language governing permissions and
# limitations under the License.

import json
import requests
from time import time, sleep
<<<<<<< HEAD
from .errors import MatrixError, MatrixRequestError, MatrixHttpLibError, MatrixTimeoutError
=======
from .errors import MatrixError, MatrixRequestError, MatrixTimeoutError
>>>>>>> eba1de25

try:
    from urllib import quote
except ImportError:
    from urllib.parse import quote

MATRIX_V2_API_PATH = "/_matrix/client/r0"


class MatrixHttpApi(object):
    """Contains all raw Matrix HTTP Client-Server API calls.

    Usage:
        matrix = MatrixHttpApi("https://matrix.org", token="foobar")
        response = matrix.sync()
        response = matrix.send_message("!roomid:matrix.org", "Hello!")

    For room and sync handling, consider using MatrixClient.
    """

    def __init__(self, base_url, token=None, identity=None):
        """Construct and configure the HTTP API.

        Args:
            base_url(str): The home server URL e.g. 'http://localhost:8008'
            token(str): Optional. The client's access token.
            identity(str): Optional. The mxid to act as (For application services only).
        """
        self.base_url = base_url
        self.token = token
        self.identity = identity
        self.txn_id = 0
        self.validate_cert = True
        self.default_timeout = 30

    def initial_sync(self, limit=1):
        """ Deprecated. Use sync instead.
        Perform /initialSync.

        Args:
            limit(int): The limit= param to provide.
        """
        return self._send("GET", "/initialSync", query_params={"limit": limit})

    def sync(self, since=None, timeout_ms=30000, filter=None,
             full_state=None, set_presence=None):
        """ Perform a sync request.

        Args:
            since(str): Optional. A token which specifies where to continue
                a sync from.
            timeout_ms(int): Optional. The time in milliseconds to wait.
            filter (int|str): Either a Filter ID or a JSON string.
            full_state (bool): Return the full state for every room the user has joined
                Defaults to false.
            set_presence (str): Should the client be marked as "online" or" offline"
        """

        request = {
            "timeout": timeout_ms
        }

        if since:
            request["since"] = since

        if filter:
            request["filter"] = filter

        if full_state:
            request["full_state"] = full_state

        if set_presence:
            request["set_presence"] = set_presence

        return self._send("GET", "/sync", query_params=request,
                          api_path=MATRIX_V2_API_PATH)

    def validate_certificate(self, valid):
        self.validate_cert = valid
        return

    def register(self, content={}, kind='user'):
        """Performs /register.

        Args:
            content(dict): The request payload.
                Should be specified for all non-guest registrations.

                username(string): The local part of the desired Matrix ID.
                    If omitted, the homeserver MUST generate a Matrix ID local part.

                bind_email(boolean): If true, the server binds the email used for
                    authentication to the Matrix ID with the ID Server.
                    *Email Registration not currently supported*

                password(string): Required. The desired password for the account.

                auth(dict): Authentication Data
                    session(string):  The value of the session key given by the
                        homeserver.

                    type(string):  Required. The login type that the client is attempting
                        to complete. "m.login.dummy" is the only non-interactive type.

            kind(str): Specify kind="guest" to register as guest.
        """

        return self._send(
            "POST",
            "/register",
            content=content,
            query_params={'kind': kind}
        )

    def login(self, login_type, **kwargs):
        """Perform /login.

        Args:
            login_type(str): The value for the 'type' key.
            **kwargs: Additional key/values to add to the JSON submitted.
        """
        content = {
            "type": login_type
        }
        for key in kwargs:
            content[key] = kwargs[key]

        return self._send("POST", "/login", content)

    def logout(self):
        """Perform /logout.
        """
        return self._send("POST", "/logout")

    def create_room(self, alias=None, is_public=False, invitees=()):
        """Perform /createRoom.

        Args:
            alias(str): Optional. The room alias name to set for this room.
            is_public(bool): Optional. The public/private visibility.
            invitees(list<str>): Optional. The list of user IDs to invite.
        """
        content = {
            "visibility": "public" if is_public else "private"
        }
        if alias:
            content["room_alias_name"] = alias
        if invitees:
            content["invite"] = invitees
        return self._send("POST", "/createRoom", content)

    def join_room(self, room_id_or_alias):
        """Performs /join/$room_id

        Args:
            room_id_or_alias(str): The room ID or room alias to join.
        """
        if not room_id_or_alias:
            raise MatrixError("No alias or room ID to join.")

        path = "/join/%s" % quote(room_id_or_alias)

        return self._send("POST", path)

    def event_stream(self, from_token, timeout=30000):
        """ Deprecated. Use sync instead.
        Performs /events

        Args:
            from_token(str): The 'from' query parameter.
            timeout(int): Optional. The 'timeout' query parameter.
        """
        path = "/events"
        return self._send(
            "GET", path, query_params={
                "timeout": timeout,
                "from": from_token
            }
        )

    def send_state_event(self, room_id, event_type, content, state_key="",
                         timestamp=None):
        """Perform PUT /rooms/$room_id/state/$event_type

        Args:
            room_id(str): The room ID to send the state event in.
            event_type(str): The state event type to send.
            content(dict): The JSON content to send.
            state_key(str): Optional. The state key for the event.
            timestamp(int): Optional. Set origin_server_ts (For application services only)
        """
        path = "/rooms/%s/state/%s" % (
            quote(room_id), quote(event_type),
        )
        if state_key:
            path += "/%s" % (quote(state_key))
        params = {}
        if timestamp:
            params["ts"] = timestamp
        return self._send("PUT", path, content, query_params=params)

    def send_message_event(self, room_id, event_type, content, txn_id=None,
                           timestamp=None):
        """Perform PUT /rooms/$room_id/send/$event_type

        Args:
            room_id(str): The room ID to send the message event in.
            event_type(str): The event type to send.
            content(dict): The JSON content to send.
            txn_id(int): Optional. The transaction ID to use.
            timestamp(int): Optional. Set origin_server_ts (For application services only)
        """
        if not txn_id:
            txn_id = str(self.txn_id) + str(int(time() * 1000))

        self.txn_id = self.txn_id + 1

        path = "/rooms/%s/send/%s/%s" % (
            quote(room_id), quote(event_type), quote(str(txn_id)),
        )
        params = {}
        if timestamp:
            params["ts"] = timestamp
        return self._send("PUT", path, content, query_params=params)

    def redact_event(self, room_id, event_id, reason, txn_id=None, timestamp=None):
        """Perferm PUT /rooms/$room_id/redact/$event_id/$txn_id/

        Args:
            room_id(str): The room ID to redact the message event in.
            event_id(str): The event id to redact.
            reason(str): The reason the message was redacted.
            txn_id(int): Optional. The transaction ID to use.
            timestamp(int): Optional. Set origin_server_ts (For application services only)
        """
        if not txn_id:
            txn_id = str(self.txn_id) + str(int(time() * 1000))

        self.txn_id = self.txn_id + 1
        path = '/rooms/%s/redact/%s/%s' % (
            room_id, event_id, txn_id
        )
        params = {}
        if timestamp:
            params["ts"] = timestamp
        return self._send("PUT", path, {"reason": reason}, query_params=params)

    # content_type can be a image,audio or video
    # extra information should be supplied, see
    # https://matrix.org/docs/spec/r0.0.1/client_server.html
    def send_content(self, room_id, item_url, item_name, msg_type,
                     extra_information=None, timestamp=None):
        if extra_information is None:
            extra_information = {}

        content_pack = {
            "url": item_url,
            "msgtype": msg_type,
            "body": item_name,
            "info": extra_information
        }
        return self.send_message_event(room_id, "m.room.message", content_pack,
                                       timestamp=timestamp)

    # http://matrix.org/docs/spec/client_server/r0.2.0.html#m-location
    def send_location(self, room_id, geo_uri, name, thumb_url=None, thumb_info=None,
                      timestamp=None):
        """Send m.location message event

        Args:
            room_id(str): The room ID to send the event in.
            geo_uri(str): The geo uri representing the location.
            name(str): Description for the location.
            thumb_url(str): URL to the thumbnail of the location.
            thumb_info(dict): Metadata about the thumbnail, type ImageInfo.
            timestamp(int): Optional. Set origin_server_ts (For application services only)
        """
        content_pack = {
            "geo_uri": geo_uri,
            "msgtype": "m.location",
            "body": name,
        }
        if thumb_url:
            content_pack["thumbnail_url"] = thumb_url
        if thumb_info:
            content_pack["thumbnail_info"] = thumb_info

        return self.send_message_event(room_id, "m.room.message", content_pack,
                                       timestamp=timestamp)

    def send_message(self, room_id, text_content, msgtype="m.text", timestamp=None):
        """Perform PUT /rooms/$room_id/send/m.room.message

        Args:
            room_id(str): The room ID to send the event in.
            text_content(str): The m.text body to send.
            timestamp(int): Optional. Set origin_server_ts (For application services only)
        """
        return self.send_message_event(
            room_id, "m.room.message",
            self.get_text_body(text_content, msgtype),
            timestamp=timestamp
        )

    def send_emote(self, room_id, text_content, timestamp=None):
        """Perform PUT /rooms/$room_id/send/m.room.message with m.emote msgtype

        Args:
            room_id(str): The room ID to send the event in.
            text_content(str): The m.emote body to send.
            timestamp(int): Optional. Set origin_server_ts (For application services only)
        """
        return self.send_message_event(
            room_id, "m.room.message",
            self.get_emote_body(text_content),
            timestamp=timestamp
        )

    def send_notice(self, room_id, text_content, timestamp=None):
        """Perform PUT /rooms/$room_id/send/m.room.message with m.notice msgtype

        Args:
            room_id(str): The room ID to send the event in.
            text_content(str): The m.notice body to send.
            timestamp(int): Optional. Set origin_server_ts (For application services only)
        """
        body = {
            "msgtype": "m.notice",
            "body": text_content
        }
        return self.send_message_event(room_id, "m.room.message", body,
                                       timestamp=timestamp)

    def get_room_messages(self, room_id, token, direction, limit=10, to=None):
        """Perform GET /rooms/{roomId}/messages.

        Args:
            room_id (str): The room's id.
            token (str): The token to start returning events from.
            direction (str):  The direction to return events from. One of: ["b", "f"].
            limit (int): The maximum number of events to return.
            to (str): The token to stop returning events at.
        """
        query = {
            "roomId": room_id,
            "from": token,
            "dir": direction,
            "limit": limit,
        }

        if to:
            query["to"] = to

        return self._send("GET", "/rooms/{}/messages".format(quote(room_id)),
                          query_params=query, api_path="/_matrix/client/r0")

    def get_room_name(self, room_id):
        """Perform GET /rooms/$room_id/state/m.room.name
        Args:
            room_id(str): The room ID
        """
        return self._send("GET", "/rooms/" + room_id + "/state/m.room.name")

    def set_room_name(self, room_id, name, timestamp=None):
        """Perform PUT /rooms/$room_id/state/m.room.name
        Args:
            room_id(str): The room ID
            name(str): The new room name
            timestamp(int): Optional. Set origin_server_ts (For application services only)
        """
        body = {
            "name": name
        }
        return self.send_state_event(room_id, "m.room.name", body, timestamp=timestamp)

    def get_room_topic(self, room_id):
        """Perform GET /rooms/$room_id/state/m.room.topic
        Args:
            room_id(str): The room ID
        """
        return self._send("GET", "/rooms/" + room_id + "/state/m.room.topic")

    def set_room_topic(self, room_id, topic, timestamp=None):
        """Perform PUT /rooms/$room_id/state/m.room.topic
        Args:
            room_id(str): The room ID
            topic(str): The new room topic
            timestamp(int): Optional. Set origin_server_ts (For application services only)
        """
        body = {
            "topic": topic
        }
        return self.send_state_event(room_id, "m.room.topic", body, timestamp=timestamp)

    def leave_room(self, room_id):
        """Perform POST /rooms/$room_id/leave
        Args:
            room_id(str): The room ID
        """
        return self._send("POST", "/rooms/" + room_id + "/leave", {})

    def forget_room(self, room_id):
        """Perform POST /rooms/$room_id/forget

        Args:
            room_id(str): The room ID
        """
        return self._send("POST", "/rooms/" + room_id + "/forget", content={})

    def invite_user(self, room_id, user_id):
        """Perform POST /rooms/$room_id/invite
        Args:
            room_id(str): The room ID
            user_id(str): The user ID of the invitee
        """
        body = {
            "user_id": user_id
        }
        return self._send("POST", "/rooms/" + room_id + "/invite", body)

    def kick_user(self, room_id, user_id, reason=""):
        """Calls set_membership with membership="leave" for the user_id provided
        """
        self.set_membership(room_id, user_id, "leave", reason)

    def get_membership(self, room_id, user_id):
        """Perform GET /rooms/$room_id/state/m.room.member/$user_id
        Args:
            room_id(str): The room ID
            user_id(str): The user ID
        """
        return self._send(
            "GET",
            "/rooms/%s/state/m.room.member/%s" % (room_id, user_id)
        )

    def set_membership(self, room_id, user_id, membership, reason="", profile={},
                       timestamp=None):
        """Perform PUT /rooms/$room_id/state/m.room.member/$user_id
        Args:
            room_id(str): The room ID
            user_id(str): The user ID
            membership(str): New membership value
            reason(str): The reason
            timestamp(int): Optional. Set origin_server_ts (For application services only)
        """
        body = {
            "membership": membership,
            "reason": reason
        }
        if 'displayname' in profile:
            body["displayname"] = profile["displayname"]
        if 'avatar_url' in profile:
            body["avatar_url"] = profile["avatar_url"]

        return self.send_state_event(room_id, "m.room.member", body, state_key=user_id,
                                     timestamp=timestamp)

    def ban_user(self, room_id, user_id, reason=""):
        """Perform POST /rooms/$room_id/ban
        Args:
            room_id(str): The room ID
            user_id(str): The user ID of the banee(sic)
            reason(str): The reason for this ban
        """
        body = {
            "user_id": user_id,
            "reason": reason
        }
        return self._send("POST", "/rooms/" + room_id + "/ban", body)

    def unban_user(self, room_id, user_id):
        """Perform POST /rooms/$room_id/unban
        Args:
            room_id(str): The room ID
            user_id(str): The user ID of the banee(sic)
        """
        body = {
            "user_id": user_id
        }
        return self._send("POST", "/rooms/" + room_id + "/unban", body)

    def get_user_tags(self, user_id, room_id):
        return self._send(
            "GET",
            "/user/%s/rooms/%s/tags" % (user_id, room_id),
        )

    def remove_user_tag(self, user_id, room_id, tag):
        return self._send(
            "DELETE",
            "/user/%s/rooms/%s/tags/%s" % (user_id, room_id, tag),
        )

    def add_user_tag(self, user_id, room_id, tag, order=None, body=None):
        if body:
            pass
        elif order:
            body = {"order": order}
        else:
            body = {}
        return self._send(
            "PUT",
            "/user/%s/rooms/%s/tags/%s" % (user_id, room_id, tag),
            body,
        )

    def set_account_data(self, user_id, type, account_data):
        return self._send(
            "PUT",
            "/user/%s/account_data/%s" % (user_id, type),
            account_data,
        )

    def set_room_account_data(self, user_id, room_id, type, account_data):
        return self._send(
            "PUT",
            "/user/%s/rooms/%s/account_data/%s" % (user_id, room_id, type),
            account_data
        )

    def get_room_state(self, room_id):
        """Perform GET /rooms/$room_id/state
        Args:
            room_id(str): The room ID
        """
        return self._send("GET", "/rooms/" + room_id + "/state")

    def get_text_body(self, text, msgtype="m.text"):
        return {
            "msgtype": msgtype,
            "body": text
        }

    def get_emote_body(self, text):
        return {
            "msgtype": "m.emote",
            "body": text
        }

    def get_filter(self, user_id, filter_id):
        return self._send("GET", "/user/{userId}/filter/{filterId}"
                          .format(userId=user_id, filterId=filter_id))

    def create_filter(self, user_id, filter_params):
        return self._send("POST",
                          "/user/{userId}/filter".format(userId=user_id),
                          filter_params)

    def _send(self, method, path, content=None, query_params={}, headers={},
              api_path=MATRIX_V2_API_PATH):
        method = method.upper()
        if method not in ["GET", "PUT", "DELETE", "POST"]:
            raise MatrixError("Unsupported HTTP method: %s" % method)

        if "Content-Type" not in headers:
            headers["Content-Type"] = "application/json"

        query_params["access_token"] = self.token
        if self.identity:
            query_params["user_id"] = self.identity

        endpoint = self.base_url + api_path + path

        if headers["Content-Type"] == "application/json" and content is not None:
            content = json.dumps(content)
            
<<<<<<< HEAD
        if "timeout" in query_params:
            request_timeout = 5 + query_params["timeout"] / 1000
        else:
            request_timeout = self.default_timeout
=======
        request_timeout = 30 + query_params.get("timeout", 30000) / 1000
>>>>>>> eba1de25

        response = None
        while True:
            try:
                response = requests.request(
                    method, endpoint,
                    params=query_params,
                    data=content,
                    headers=headers,
                    verify=self.validate_cert,
                    timeout=request_timeout
                )
<<<<<<< HEAD

            except requests.exceptions.Timeout as e:
                raise MatrixTimeoutError(e, method, endpoint)
                
            except requests.exceptions.RequestException as e:
                raise MatrixHttpLibError(e, method, endpoint)
=======
            except requests.exceptions.ReadTimeout:
                raise MatrixTimeoutError(
                    "A timeout occured while waiting for response"
                    )
>>>>>>> eba1de25

            if response.status_code == 429:
                sleep(response.json()['retry_after_ms'] / 1000)
            else:
                break

        if response.status_code < 200 or response.status_code >= 300:
            raise MatrixRequestError(
                code=response.status_code, content=response.text
            )

        return response.json()

    def media_upload(self, content, content_type):
        return self._send(
            "POST", "",
            content=content,
            headers={"Content-Type": content_type},
            api_path="/_matrix/media/r0/upload"
        )

    def get_display_name(self, user_id):
        content = self._send("GET", "/profile/%s/displayname" % user_id)
        return content.get('displayname', None)

    def set_display_name(self, user_id, display_name):
        content = {"displayname": display_name}
        self._send("PUT", "/profile/%s/displayname" % user_id, content)

    def get_avatar_url(self, user_id):
        content = self._send("GET", "/profile/%s/avatar_url" % user_id)
        return content.get('avatar_url', None)

    def set_avatar_url(self, user_id, avatar_url):
        content = {"avatar_url": avatar_url}
        self._send("PUT", "/profile/%s/avatar_url" % user_id, content)

    def get_download_url(self, mxcurl):
        if mxcurl.startswith('mxc://'):
            return self.base_url + "/_matrix/media/r0/download/" + mxcurl[6:]
        else:
            raise ValueError("MXC URL did not begin with 'mxc://'")

    def get_room_id(self, room_alias):
        """Get room id from its alias

        Args:
            room_alias(str): The room alias name.

        Returns:
            Wanted room's id.
        """
        content = self._send("GET", "/directory/room/{}".format(quote(room_alias)))
        return content.get("room_id", None)

    def set_room_alias(self, room_id, room_alias):
        """Set alias to room id

        Args:
            room_id(str): The room id.
            room_alias(str): The room wanted alias name.
        """
        data = {
            "room_id": room_id
        }

        return self._send("PUT", "/directory/room/{}".format(quote(room_alias)),
                          content=data)

    def remove_room_alias(self, room_alias):
        """Remove mapping of an alias

        Args:
            room_alias(str): The alias to be removed.

        Raises:
            MatrixRequestError
        """
        return self._send("DELETE", "/directory/room/{}".format(quote(room_alias)))

    def get_room_members(self, room_id):
        """Get the list of members for this room.

        Args:
            room_id (str): The room to get the member events for.
        """
        return self._send("GET", "/rooms/{}/members".format(quote(room_id)))<|MERGE_RESOLUTION|>--- conflicted
+++ resolved
@@ -16,11 +16,7 @@
 import json
 import requests
 from time import time, sleep
-<<<<<<< HEAD
 from .errors import MatrixError, MatrixRequestError, MatrixHttpLibError, MatrixTimeoutError
-=======
-from .errors import MatrixError, MatrixRequestError, MatrixTimeoutError
->>>>>>> eba1de25
 
 try:
     from urllib import quote
@@ -587,15 +583,11 @@
 
         if headers["Content-Type"] == "application/json" and content is not None:
             content = json.dumps(content)
-            
-<<<<<<< HEAD
+
         if "timeout" in query_params:
             request_timeout = 5 + query_params["timeout"] / 1000
         else:
             request_timeout = self.default_timeout
-=======
-        request_timeout = 30 + query_params.get("timeout", 30000) / 1000
->>>>>>> eba1de25
 
         response = None
         while True:
@@ -608,19 +600,12 @@
                     verify=self.validate_cert,
                     timeout=request_timeout
                 )
-<<<<<<< HEAD
 
             except requests.exceptions.Timeout as e:
                 raise MatrixTimeoutError(e, method, endpoint)
                 
             except requests.exceptions.RequestException as e:
                 raise MatrixHttpLibError(e, method, endpoint)
-=======
-            except requests.exceptions.ReadTimeout:
-                raise MatrixTimeoutError(
-                    "A timeout occured while waiting for response"
-                    )
->>>>>>> eba1de25
 
             if response.status_code == 429:
                 sleep(response.json()['retry_after_ms'] / 1000)
